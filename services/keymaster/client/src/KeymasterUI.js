--- conflicted
+++ resolved
@@ -2094,25 +2094,7 @@
 
     const arraysEqual = (a, b) => a.length === b.length && a.every((v, i) => v === b[i]);
 
-<<<<<<< HEAD
-    // Check notices and update DMail and polls every 30 seconds
-    useEffect(() => {
-        const interval = setInterval(async () => {
-            try {
-                await keymaster.refreshNotices();
-                await refreshInbox();
-                await refreshPoll();
-            } catch { }
-        }, 30000);
-
-        return () => clearInterval(interval);
-
-    }, [keymaster]);
-
-    async function refreshInbox() {
-=======
     const refreshInbox = useCallback( async() => {
->>>>>>> fb6483f8
         try {
             const msgs = await keymaster.listDmail();
             if (JSON.stringify(msgs) !== JSON.stringify(dmailList)) {
@@ -2153,10 +2135,6 @@
                 }
                 setPollList(polls);
             }
-<<<<<<< HEAD
-        } catch { }
-    }
-=======
         } catch {}
     }, [keymaster, nameList, pollList]);
 
@@ -2173,7 +2151,6 @@
         return () => clearInterval(interval);
 
     }, [keymaster, refreshInbox, refreshPoll]);
->>>>>>> fb6483f8
 
     const buildPoll = async () => {
         const template = await keymaster.pollTemplate();
