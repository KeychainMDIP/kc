import express from 'express';
import morgan from 'morgan';
import path from 'path';
import { fileURLToPath } from 'url';
import * as gatekeeper from './gatekeeper-sdk.js';
import * as keymaster from './keymaster-lib.js';
import * as db_wallet from './db-wallet-json.js';
import config from './config.js';
const app = express();
const v1router = express.Router();

app.use(morgan('dev'));
app.use(express.json());

// Define __dirname in ES module scope
const __dirname = path.dirname(fileURLToPath(import.meta.url));

// Serve the React frontend
app.use(express.static(path.join(__dirname, 'kc-app/build')));

v1router.get('/ready', async (req, res) => {
    try {
        res.json('ready');
    } catch (error) {
        res.status(500).send({ error: error.toString() });
    }
});

v1router.get('/registries', async (req, res) => {
    try {
        const registries = await keymaster.listRegistries();
        res.json(registries);
    } catch (error) {
        res.status(500).send({ error: error.toString() });
    }
});

v1router.get('/wallet', async (req, res) => {
    try {
        const wallet = keymaster.loadWallet();
        res.json(wallet);
    } catch (error) {
        res.status(500).send({ error: error.toString() });
    }
});

v1router.put('/wallet', async (req, res) => {
    try {
        const { wallet } = req.body;
        if (!wallet) {
            return res.status(400).send({ error: 'Wallet data is required' });
        }
        const response = keymaster.saveWallet(wallet);
        res.json(response);
    } catch (error) {
        res.status(500).send({ error: error.toString() });
    }
});

v1router.post('/wallet/new', async (req, res) => {
    try {
        const { mnemonic, overwrite } = req.body;
        if (!mnemonic) {
            return res.status(400).send({ error: 'Mnemonic is required' });
        }
        const wallet = keymaster.newWallet(mnemonic, overwrite);
        res.json(wallet);
    } catch (error) {
        res.status(500).send({ error: error.toString() });
    }
});

v1router.post('/wallet/backup', async (req, res) => {
    try {
        const response = await keymaster.backupWallet();
        res.json(response);
    } catch (error) {
        res.status(500).send({ error: error.toString() });
    }
});

v1router.post('/wallet/recover', async (req, res) => {
    try {
        const response = await keymaster.recoverWallet();
        res.json(response);
    } catch (error) {
        res.status(500).send({ error: error.toString() });
    }
});

v1router.post('/wallet/check', async (req, res) => {
    try {
        const response = await keymaster.checkWallet();
        res.json(response);
    } catch (error) {
        res.status(500).send({ error: error.toString() });
    }
});

v1router.post('/wallet/fix', async (req, res) => {
    try {
        const response = await keymaster.fixWallet();
        res.json(response);
    } catch (error) {
        res.status(500).send({ error: error.toString() });
    }
});

v1router.get('/mnemonic', async (req, res) => {
    try {
        const mnemonic = keymaster.decryptMnemonic();
        res.json(mnemonic);
    } catch (error) {
        res.status(500).send({ error: error.toString() });
    }
});

v1router.get('/ids/current', async (req, res) => {
    try {
        const current = keymaster.getCurrentId();
        res.json(current);
    } catch (error) {
        res.status(500).send({ error: error.toString() });
    }
});

v1router.put('/ids/current', async (req, res) => {
    try {
        const { name } = req.body;
        keymaster.setCurrentId(name);
        res.json("OK");
    } catch (error) {
        res.status(400).send({ error: error.toString() });
    }
});

v1router.get('/ids', async (req, res) => {
    try {
        const ids = keymaster.listIds();
        res.json(ids);
    } catch (error) {
        res.status(500).send({ error: error.toString() });
    }
});

v1router.post('/ids/new', async (req, res) => {
    try {
        const { name, registry } = req.body;
        const did = await keymaster.createId(name, registry);
        res.json(did);
    } catch (error) {
        res.status(500).send({ error: error.toString() });
    }
});

v1router.get('/ids/:id', async (req, res) => {
    try {
        const doc = await keymaster.resolveId(req.params.id);
        if (!doc) {
            return res.status(404).send({ error: 'ID not found' });
        }
        res.json(doc);
    } catch (error) {
        res.status(500).send({ error: error.toString() });
    }
});

v1router.delete('/ids/:id', async (req, res) => {
    try {
        const response = keymaster.removeId(req.params.id);
        res.json(response);
    } catch (error) {
        res.status(400).send({ error: error.toString() });
    }
});

v1router.post('/ids/:id/backup', async (req, res) => {
    try {
        const response = await keymaster.backupId(req.params.id);
        res.json(response);
    } catch (error) {
        res.status(400).send({ error: error.toString() });
    }
});

v1router.post('/ids/recover', async (req, res) => {
    try {
        const { did } = req.body;
        const response = await keymaster.recoverId(did);
        res.json(response);
    } catch (error) {
        res.status(400).send({ error: error.toString() });
    }
});

v1router.get('/names', async (req, res) => {
    try {
        const names = keymaster.listNames();
        res.json(names);
    } catch (error) {
        res.status(500).send({ error: error.toString() });
    }
});

v1router.post('/names', async (req, res) => {
    try {
        const { name, did } = req.body;
        const response = keymaster.addName(name, did);
        res.json(response);
    } catch (error) {
        res.status(500).send({ error: error.toString() });
    }
});

v1router.get('/names/:name', async (req, res) => {
    try {
        const doc = await keymaster.resolveDID(req.params.name);
        if (!doc) {
            return res.status(404).send({ error: 'Name not found' });
        }
        res.json(doc);
    } catch (error) {
        res.status(500).send({ error: error.toString() });
    }
});

v1router.delete('/names/:name', async (req, res) => {
    try {
        const response = keymaster.removeName(req.params.name);
        res.json(response);
    } catch (error) {
        res.status(400).send({ error: error.toString() });
    }
});

v1router.get('/challenge', async (req, res) => {
    try {
        const did = await keymaster.createChallenge();
        res.json(did);
    } catch (error) {
        res.status(500).send({ error: error.toString() });
    }
});

v1router.post('/challenge', async (req, res) => {
    try {
        const did = await keymaster.createChallenge(req.body);
        res.json(did);
    } catch (error) {
        res.status(400).send({ error: error.toString() });
    }
});

v1router.post('/response', async (req, res) => {
    try {
        const { challenge } = req.body;
        const did = await keymaster.createResponse(challenge);
        res.json(did);
    } catch (error) {
        res.status(400).send({ error: error.toString() });
    }
});

v1router.post('/response/verify', async (req, res) => {
    try {
        const { response, challenge } = req.body;
        const verify = await keymaster.verifyResponse(response, challenge);
        res.json(verify);
    } catch (error) {
        res.status(400).send({ error: error.toString() });
    }
});

v1router.post('/groups', async (req, res) => {
    try {
        const { name, registry } = req.body;
        const response = await keymaster.createGroup(name, registry);
        res.json(response);
    } catch (error) {
        res.status(500).send({ error: error.toString() });
    }
});

v1router.get('/groups/:name', async (req, res) => {
    try {
        const group = await keymaster.getGroup(req.params.name);
        if (!group) {
            return res.status(404).send({ error: 'Group not found' });
        }
        res.json(group);
    } catch (error) {
        res.status(500).send({ error: error.toString() });
    }
});

v1router.post('/groups/:name/add', async (req, res) => {
    try {
        const { member } = req.body;
        const response = await keymaster.groupAdd(req.params.name, member);
        res.json(response);
    } catch (error) {
        res.status(500).send({ error: error.toString() });
    }
});

v1router.post('/groups/:name/remove', async (req, res) => {
    try {
        const { member } = req.body;
        const response = await keymaster.groupRemove(req.params.name, member);
        res.json(response);
    } catch (error) {
        res.status(500).send({ error: error.toString() });
    }
});

v1router.post('/groups/:name/test', async (req, res) => {
    try {
        const { member } = req.body;
        const response = await keymaster.groupTest(req.params.name, member);
        res.json(response);
    } catch (error) {
        res.status(400).send({ error: error.toString() });
    }
});

v1router.post('/schemas', async (req, res) => {
    try {
        const { schema, registry } = req.body;
        const response = await keymaster.createSchema(schema, registry);
        res.json(response);
    } catch (error) {
        res.status(500).send({ error: error.toString() });
    }
});

v1router.get('/schemas/:id', async (req, res) => {
    try {
        const schema = await keymaster.getSchema(req.params.id);
        if (!schema) {
            return res.status(404).send({ error: 'Schema not found' });
        }
        res.json(schema);
    } catch (error) {
        res.status(500).send({ error: error.toString() });
    }
});

v1router.put('/schemas/:id', async (req, res) => {
    try {
        const { schema } = req.body;
        const response = await keymaster.setSchema(req.params.id, schema);
        res.json(response.data);
    } catch (error) {
        res.status(500).send({ error: error.toString() });
    }
});

v1router.post('/schemas/:id/test', async (req, res) => {
    try {
        const response = await keymaster.testSchema(req.params.id);
        res.json(response);
    } catch (error) {
        res.status(400).send({ error: error.toString() });
    }
});

v1router.post('/agents/:id/test', async (req, res) => {
    try {
        const response = await keymaster.testAgent(req.params.id);
        res.json(response);
    } catch (error) {
        res.status(400).send({ error: error.toString() });
    }
});

v1router.post('/credentials/bind', async (req, res) => {
    try {
        const { schema, subject } = req.body;
        const response = await keymaster.bindCredential(schema, subject);
        res.json(response);
    } catch (error) {
        res.status(400).send({ error: error.toString() });
    }
});

v1router.post('/credentials/issue', async (req, res) => {
    try {
        const { credential, registry } = req.body;
        const response = await keymaster.issueCredential(credential, registry);
        res.json(response);
    } catch (error) {
        res.status(400).send({ error: error.toString() });
    }
});

v1router.get('/credentials', async (req, res) => {
    try {
        const response = await keymaster.listCredentials();
        res.json(response);
    } catch (error) {
        res.status(500).send({ error: error.toString() });
    }
});

v1router.post('/credentials', async (req, res) => {
    try {
        const { did } = req.body;
        const response = await keymaster.acceptCredential(did);
        res.json(response);
    } catch (error) {
        res.status(400).send({ error: error.toString() });
    }
});

v1router.get('/credentials/:did', async (req, res) => {
    try {
        const response = await keymaster.getCredential(req.params.did);
        res.json(response);
    } catch (error) {
        res.status(500).send({ error: error.toString() });
    }
});

v1router.delete('/credentials/:did', async (req, res) => {
    try {
        const response = await keymaster.removeCredential(req.params.did);
        res.json(response);
    } catch (error) {
        res.status(400).send({ error: error.toString() });
    }
});

v1router.post('/credentials/:did/publish', async (req, res) => {
    try {
        const did = req.params.did;
        const { reveal } = req.body;
        const response = await keymaster.publishCredential(did, reveal);
        res.json(response);
    } catch (error) {
        res.status(400).send({ error: error.toString() });
    }
});

v1router.post('/credentials/:did/unpublish', async (req, res) => {
    try {
        const did = req.params.did;
        const response = await keymaster.unpublishCredential(did);
        res.json(response);
    } catch (error) {
        res.status(400).send({ error: error.toString() });
    }
});

v1router.get('/issued', async (req, res) => {
    try {
        const response = await keymaster.listIssued();
        res.json(response);
    } catch (error) {
        res.status(500).send({ error: error.toString() });
    }
});

v1router.get('/issued/:did', async (req, res) => {
    try {
        const did = req.params.did;
        const response = await keymaster.getCredential(did);
        res.json(response);
    } catch (error) {
        res.status(500).send({ error: error.toString() });
    }
});

v1router.delete('/issued/:did', async (req, res) => {
    try {
        const did = req.params.did;
        const response = await keymaster.revokeCredential(did);
        res.json(response);
    } catch (error) {
        res.status(400).send({ error: error.toString() });
    }
});

<<<<<<< HEAD
v1router.get('/dids/:did/export', async (req, res) => {
    try {
        const response = await keymaster.exportDID(req.params.did);
        res.json(response);
    } catch (error) {
        res.status(500).send({ error: error.toString() });
    }
});

v1router.post('/batch/import', async (req, res) => {
    try {
        const response = await keymaster.importBatch(req.body.ops);
        res.json(response);
    } catch (error) {
        res.status(500).send({ error: error.toString() });
    }
});

=======
>>>>>>> aa390368
v1router.post('/keys/rotate', async (req, res) => {
    try {
        const response = await keymaster.rotateKeys();
        res.json(response);
    } catch (error) {
        res.status(500).send({ error: error.toString() });
    }
});

v1router.post('/encrypt', async (req, res) => {
    try {
        const { msg, did } = req.body;
        const response = await keymaster.encrypt(msg, did);
        res.json(response);
    } catch (error) {
        res.status(500).send({ error: error.toString() });
    }
});

v1router.post('/decrypt', async (req, res) => {
    try {
        const response = await keymaster.decrypt(req.body.did);
        res.json(response);
    } catch (error) {
        res.status(500).send({ error: error.toString() });
    }
});

v1router.post('/signature/add', async (req, res) => {
    try {
        const response = await keymaster.addSignature(JSON.parse(req.body.contents));
        res.json(response);
    } catch (error) {
        res.status(500).send({ error: error.toString() });
    }
});

v1router.post('/signature/verify', async (req, res) => {
    try {
        const response = await keymaster.verifySignature(req.body.json);
        res.json(response);
    } catch (error) {
        res.status(500).send({ error: error.toString() });
    }
});

v1router.post('/credentials/create', async (req, res) => {
    try {
        const response = await keymaster.createCredential(req.body.schema);
        res.json(response);
    } catch (error) {
        res.status(500).send({ error: error.toString() });
    }
});

v1router.post('/template/create', async (req, res) => {
    try {
        const response = await keymaster.createTemplate(req.body.schema);
        res.json(response);
    } catch (error) {
        res.status(500).send({ error: error.toString() });
    }
});

v1router.post('/asset/create', async (req, res) => {
    try {
        const response = await keymaster.createAsset(req.body.asset);
        res.json(response);
    } catch (error) {
        res.status(500).send({ error: error.toString() });
    }
});

v1router.get('/templates/poll', async (req, res) => {
    try {
        const response = await keymaster.pollTemplate();
        res.json(response);
    } catch (error) {
        res.status(500).send({ error: error.toString() });
    }
});

v1router.post('/poll/create', async (req, res) => {
    try {
        const response = await keymaster.createPoll(req.body.poll);
        res.json(response);
    } catch (error) {
        res.status(500).send({ error: error.toString() });
    }
});

v1router.get('/poll/:poll/view', async (req, res) => {
    try {
        const response = await keymaster.viewPoll(req.params.poll);
        res.json(response);
    } catch (error) {
        res.status(500).send({ error: error.toString() });
    }
});

v1router.post('/poll/vote', async (req, res) => {
    try {
        const { poll, vote, spoil } = req.body;
        const response = await keymaster.votePoll(poll, vote, spoil);
        res.json(response);
    } catch (error) {
        res.status(500).send({ error: error.toString() });
    }
});

v1router.put('/poll/update', async (req, res) => {
    try {
        const response = await keymaster.updatePoll(req.body.ballot);
        res.json(response);
    } catch (error) {
        res.status(500).send({ error: error.toString() });
    }
});

v1router.post('/poll/:poll/publish', async (req, res) => {
    try {
        const reveal = req.body.reveal || false;
        const response = await keymaster.publishPoll(req.params.poll, reveal);
        res.json(response);
    } catch (error) {
        res.status(500).send({ error: error.toString() });
    }
});

v1router.delete('/poll/:poll/unpublish', async (req, res) => {
    try {
        const response = await keymaster.unpublishPoll(req.params.poll);
        res.json(response);
    } catch (error) {
        res.status(500).send({ error: error.toString() });
    }
});

app.use('/api/v1', v1router);

app.use((req, res) => {
    if (!req.path.startsWith('/api')) {
        res.sendFile(path.join(__dirname, 'kc-app/build', 'index.html'));
    } else {
        console.warn(`Warning: Unhandled API endpoint - ${req.method} ${req.originalUrl}`);
        res.status(404).json({ message: 'Endpoint not found' });
    }
});

process.on('uncaughtException', (error) => {
    //console.error('Unhandled exception caught');
    console.error('Unhandled exception caught', error);
});

process.on('unhandledRejection', (reason, promise) => {
    console.error('Unhandled rejection at:', promise, 'reason:', reason);
    //console.error('Unhandled rejection caught');
});

const port = config.keymasterPort;

app.listen(port, async () => {
    gatekeeper.setURL(`${config.gatekeeperURL}:${config.gatekeeperPort}`);
    await gatekeeper.waitUntilReady();
    await keymaster.start(gatekeeper, db_wallet);
    console.log(`keymaster server running on port ${port}`);

    try {
        const currentId = keymaster.getCurrentId();
        const doc = await keymaster.resolveId();

        console.log(`current ID: ${currentId}`);
        console.log(JSON.stringify(doc, null, 4));
    }
    catch (error) {
        console.log(error);
    }
});<|MERGE_RESOLUTION|>--- conflicted
+++ resolved
@@ -480,27 +480,6 @@
     }
 });
 
-<<<<<<< HEAD
-v1router.get('/dids/:did/export', async (req, res) => {
-    try {
-        const response = await keymaster.exportDID(req.params.did);
-        res.json(response);
-    } catch (error) {
-        res.status(500).send({ error: error.toString() });
-    }
-});
-
-v1router.post('/batch/import', async (req, res) => {
-    try {
-        const response = await keymaster.importBatch(req.body.ops);
-        res.json(response);
-    } catch (error) {
-        res.status(500).send({ error: error.toString() });
-    }
-});
-
-=======
->>>>>>> aa390368
 v1router.post('/keys/rotate', async (req, res) => {
     try {
         const response = await keymaster.rotateKeys();
