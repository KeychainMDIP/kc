import axios from 'axios';

let URL = '';

function throwError(error) {
    if (error.response) {
        throw error.response.data;
    }

    throw error.message;
}

export function setURL(url) {
    URL = url;
}

export async function waitUntilReady(intervalSeconds = 1, chatty = true) {
    let ready = false;

    if (chatty) {
        console.log(`Connecting to Keymaster at ${URL}`);
    }

    while (!ready) {
        ready = await isReady();

        if (!ready) {
            if (chatty) {
                console.log('Waiting for Keymaster to be ready...');
            }
            // wait for 1 second before checking again
            await new Promise(resolve => setTimeout(resolve, intervalSeconds * 1000));
        }
    }

    if (chatty) {
        console.log('Keymaster service is ready!');
    }
}

export async function isReady() {
    try {
        const response = await axios.get(`${URL}/api/v1/ready`);
        return response.data;
    }
    catch (error) {
        return false;
    }
}

export async function loadWallet() {
    try {
        const response = await axios.get(`${URL}/api/v1/wallet`);
        return response.data;
    }
    catch (error) {
        throwError(error);
    }
}

export async function saveWallet(wallet) {
    try {
        const response = await axios.put(`${URL}/api/v1/wallet`, { wallet });
        return response.data;
    }
    catch (error) {
        throwError(error);
    }
}

export async function newWallet(mnemonic, overwrite = false) {
    try {
<<<<<<< HEAD
        const response = await axios.post(`/api/v1/wallet/new`, { mnemonic, overwrite });
=======
        const response = await axios.post(`${URL}/api/v1/wallet/new`, { mnemonic, overwrite });
>>>>>>> 8a3833d3
        return response.data;
    }
    catch (error) {
        throwError(error);
    }
}

export async function backupWallet() {
    try {
<<<<<<< HEAD
        const response = await axios.post(`/api/v1/wallet/backup`);
=======
        const response = await axios.post(`${URL}/api/v1/wallet/backup`);
>>>>>>> 8a3833d3
        return response.data;
    }
    catch (error) {
        throwError(error);
    }
}

export async function recoverWallet() {
    try {
<<<<<<< HEAD
        const response = await axios.post(`/api/v1/wallet/recover`);
=======
        const response = await axios.post(`${URL}/api/v1/wallet/recover`);
>>>>>>> 8a3833d3
        return response.data;
    }
    catch (error) {
        throwError(error);
    }
}

export async function checkWallet() {
    try {
<<<<<<< HEAD
        const response = await axios.post(`/api/v1/wallet/check`);
=======
        const response = await axios.post(`${URL}/api/v1/wallet/check`);
>>>>>>> 8a3833d3
        return response.data;
    }
    catch (error) {
        throwError(error);
    }
}

export async function fixWallet() {
    try {
<<<<<<< HEAD
        const response = await axios.post(`/api/v1/wallet/fix`);
=======
        const response = await axios.post(`${URL}/api/v1/wallet/fix`);
>>>>>>> 8a3833d3
        return response.data;
    }
    catch (error) {
        throwError(error);
    }
}

export async function decryptMnemonic() {
    try {
        const response = await axios.get(`${URL}/api/v1/mnemonic`);
        return response.data;
    }
    catch (error) {
        throwError(error);
    }
}

export async function listRegistries() {
    try {
        const response = await axios.get(`${URL}/api/v1/registries`);
        return response.data;
    }
    catch (error) {
        throwError(error);
    }
}

export async function getCurrentId() {
    try {
<<<<<<< HEAD
        const response = await axios.get(`/api/v1/ids/current`);
=======
        const response = await axios.get(`${URL}/api/v1/ids/current`);
>>>>>>> 8a3833d3
        return response.data;
    }
    catch (error) {
        throwError(error);
    }
}

export async function setCurrentId(name) {
    try {
<<<<<<< HEAD
        const response = await axios.put(`/api/v1/ids/current`, { name: name });
=======
        const response = await axios.put(`${URL}/api/v1/ids/current`, { name });
>>>>>>> 8a3833d3
        return response.data;
    }
    catch (error) {
        throwError(error);
    }
}

export async function listIds() {
    try {
        const response = await axios.get(`${URL}/api/v1/ids`);
        return response.data;
    }
    catch (error) {
        throwError(error);
    }
}

export async function resolveId(id) {
    try {
        const response = await axios.get(`${URL}/api/v1/ids/${id}`);
        return response.data;
    }
    catch (error) {
        throwError(error);
    }
}

export async function createId(name, registry) {
    try {
<<<<<<< HEAD
        const response = await axios.post(`/api/v1/ids/new`, { name: name, registry: registry });
=======
        const response = await axios.post(`${URL}/api/v1/ids/new`, { name, registry });
>>>>>>> 8a3833d3
        return response.data;
    }
    catch (error) {
        throwError(error);
    }
}

export async function removeId(id) {
    try {
        const response = await axios.delete(`${URL}/api/v1/ids/${id}`);
        return response.data;
    }
    catch (error) {
        throwError(error);
    }
}

export async function backupId(id) {
    try {
        const response = await axios.post(`${URL}/api/v1/ids/${id}/backup`);
        return response.data;
    }
    catch (error) {
        throwError(error);
    }
}

export async function recoverId(did) {
    try {
<<<<<<< HEAD
        const response = await axios.post(`/api/v1/ids/recover`, { did: did });
=======
        const response = await axios.post(`${URL}/api/v1/ids/recover`, { did });
>>>>>>> 8a3833d3
        return response.data;
    }
    catch (error) {
        throwError(error);
    }
}

export async function listNames() {
    try {
        const response = await axios.get(`${URL}/api/v1/names`);
        return response.data;
    }
    catch (error) {
        throwError(error);
    }
}

export async function addName(name, did) {
    try {
        const response = await axios.post(`${URL}/api/v1/names`, { name, did });
        return response.data;
    }
    catch (error) {
        throwError(error);
    }
}

export async function removeName(name) {
    try {
        const response = await axios.delete(`${URL}/api/v1/names/${name}`);
        return response.data;
    }
    catch (error) {
        throwError(error);
    }
}

export async function resolveDID(name) {
    try {
        const response = await axios.get(`${URL}/api/v1/names/${name}`);
        return response.data;
    }
    catch (error) {
        throwError(error);
    }
}

export async function createChallenge() {
    try {
        const response = await axios.get(`${URL}/api/v1/challenge`);
        return response.data;
    }
    catch (error) {
        throwError(error);
    }
}

export async function createResponse(challengeDID) {
    try {
        const response = await axios.post(`${URL}/api/v1/response`, { challenge: challengeDID });
        return response.data;
    }
    catch (error) {
        throwError(error);
    }
}

export async function verifyResponse(responseDID, challengeDID) {
    try {
<<<<<<< HEAD
        const response = await axios.post(`/api/v1/response/verify`, { response: responseDID, challenge: challengeDID });
=======
        const response = await axios.post(`${URL}/api/v1/response/verify`, { response: responseDID, challenge: challengeDID });
>>>>>>> 8a3833d3
        return response.data;
    }
    catch (error) {
        throwError(error);
    }
}

export async function createGroup(name, registry) {
    try {
        const response = await axios.post(`${URL}/api/v1/groups`, { name, registry });
        return response.data;
    }
    catch (error) {
        throwError(error);
    }
}

export async function getGroup(group) {
    try {
        const response = await axios.get(`${URL}/api/v1/groups/${group}`);
        return response.data;
    }
    catch (error) {
        throwError(error);
    }
}

export async function groupAdd(group, member) {
    try {
        const response = await axios.post(`${URL}/api/v1/groups/${group}/add`, { member });
        return response.data;
    }
    catch (error) {
        throwError(error);
    }
}

export async function groupRemove(group, member) {
    try {
        const response = await axios.post(`${URL}/api/v1/groups/${group}/remove`, { member });
        return response.data;
    }
    catch (error) {
        throwError(error);
    }
}

export async function groupTest(group, member) {
    try {
        const response = await axios.post(`${URL}/api/v1/groups/${group}/test`, { member });
        return response.data;
    }
    catch (error) {
        throwError(error);
    }
}

export async function createSchema(schema, registry) {
    try {
        const response = await axios.post(`${URL}/api/v1/schemas`, { schema, registry });
        return response.data;
    }
    catch (error) {
        throwError(error);
    }
}

export async function getSchema(id) {
    try {
        const response = await axios.get(`${URL}/api/v1/schemas/${id}`);
        return response.data;
    }
    catch (error) {
        throwError(error);
    }
}

export async function setSchema(id, schema) {
    try {
        const response = await axios.put(`${URL}/api/v1/schemas/${id}`, { schema });
        return response.data;
    }
    catch (error) {
        throwError(error);
    }
}

export async function testSchema(id) {
    try {
        const response = await axios.post(`${URL}/api/v1/schemas/${id}/test`);
        return response.data;
    }
    catch (error) {
        throwError(error);
    }
}

export async function testAgent(id) {
    try {
        const response = await axios.post(`${URL}/api/v1/agents/${id}/test`);
        return response.data;
    }
    catch (error) {
        throwError(error);
    }
}

export async function bindCredential(schema, subject) {
    try {
<<<<<<< HEAD
        const response = await axios.post(`/api/v1/credentials/bind`, { schema, subject });
=======
        const response = await axios.post(`${URL}/api/v1/credentials/bind`, { schema, subject });
>>>>>>> 8a3833d3
        return response.data;
    }
    catch (error) {
        throwError(error);
    }
}

export async function issueCredential(credential, registry) {
    try {
<<<<<<< HEAD
        const response = await axios.post(`/api/v1/credentials/issue`, { credential, registry });
=======
        const response = await axios.post(`${URL}/api/v1/credentials/issue`, { credential, registry });
>>>>>>> 8a3833d3
        return response.data;
    }
    catch (error) {
        throwError(error);
    }
}

export async function listCredentials() {
    try {
        const response = await axios.get(`${URL}/api/v1/credentials`);
        return response.data;
    }
    catch (error) {
        throwError(error);
    }
}

export async function acceptCredential(did) {
    try {
        const response = await axios.post(`${URL}/api/v1/credentials`, { did });
        return response.data;
    }
    catch (error) {
        throwError(error);
    }
}

export async function getCredential(did) {
    try {
        const response = await axios.get(`${URL}/api/v1/credentials/${did}`);
        return response.data;
    }
    catch (error) {
        throwError(error);
    }
}

export async function removeCredential(did) {
    try {
        const response = await axios.delete(`${URL}/api/v1/credentials/${did}`);
        return response.data;
    }
    catch (error) {
        throwError(error);
    }
}

export async function publishCredential(did, reveal) {
    try {
        const response = await axios.post(`${URL}/api/v1/credentials/${did}/publish`, { reveal });
        return response.data;
    }
    catch (error) {
        throwError(error);
    }
}

export async function unpublishCredential(did) {
    try {
        const response = await axios.post(`${URL}/api/v1/credentials/${did}/unpublish`);
        return response.data;
    }
    catch (error) {
        throwError(error);
    }
}

export async function listIssued() {
    try {
        const response = await axios.get(`${URL}/api/v1/issued`);
        return response.data;
    }
    catch (error) {
        throwError(error);
    }
}

export async function revokeCredential(did) {
    try {
        const response = await axios.delete(`${URL}/api/v1/issued/${did}`);
        return response.data;
    }
    catch (error) {
        throwError(error);
    }
}<|MERGE_RESOLUTION|>--- conflicted
+++ resolved
@@ -70,11 +70,7 @@
 
 export async function newWallet(mnemonic, overwrite = false) {
     try {
-<<<<<<< HEAD
-        const response = await axios.post(`/api/v1/wallet/new`, { mnemonic, overwrite });
-=======
         const response = await axios.post(`${URL}/api/v1/wallet/new`, { mnemonic, overwrite });
->>>>>>> 8a3833d3
         return response.data;
     }
     catch (error) {
@@ -84,11 +80,7 @@
 
 export async function backupWallet() {
     try {
-<<<<<<< HEAD
-        const response = await axios.post(`/api/v1/wallet/backup`);
-=======
         const response = await axios.post(`${URL}/api/v1/wallet/backup`);
->>>>>>> 8a3833d3
         return response.data;
     }
     catch (error) {
@@ -98,11 +90,7 @@
 
 export async function recoverWallet() {
     try {
-<<<<<<< HEAD
-        const response = await axios.post(`/api/v1/wallet/recover`);
-=======
         const response = await axios.post(`${URL}/api/v1/wallet/recover`);
->>>>>>> 8a3833d3
         return response.data;
     }
     catch (error) {
@@ -112,11 +100,7 @@
 
 export async function checkWallet() {
     try {
-<<<<<<< HEAD
-        const response = await axios.post(`/api/v1/wallet/check`);
-=======
         const response = await axios.post(`${URL}/api/v1/wallet/check`);
->>>>>>> 8a3833d3
         return response.data;
     }
     catch (error) {
@@ -126,11 +110,7 @@
 
 export async function fixWallet() {
     try {
-<<<<<<< HEAD
-        const response = await axios.post(`/api/v1/wallet/fix`);
-=======
         const response = await axios.post(`${URL}/api/v1/wallet/fix`);
->>>>>>> 8a3833d3
         return response.data;
     }
     catch (error) {
@@ -160,11 +140,7 @@
 
 export async function getCurrentId() {
     try {
-<<<<<<< HEAD
-        const response = await axios.get(`/api/v1/ids/current`);
-=======
         const response = await axios.get(`${URL}/api/v1/ids/current`);
->>>>>>> 8a3833d3
         return response.data;
     }
     catch (error) {
@@ -174,11 +150,7 @@
 
 export async function setCurrentId(name) {
     try {
-<<<<<<< HEAD
-        const response = await axios.put(`/api/v1/ids/current`, { name: name });
-=======
         const response = await axios.put(`${URL}/api/v1/ids/current`, { name });
->>>>>>> 8a3833d3
         return response.data;
     }
     catch (error) {
@@ -208,11 +180,7 @@
 
 export async function createId(name, registry) {
     try {
-<<<<<<< HEAD
-        const response = await axios.post(`/api/v1/ids/new`, { name: name, registry: registry });
-=======
         const response = await axios.post(`${URL}/api/v1/ids/new`, { name, registry });
->>>>>>> 8a3833d3
         return response.data;
     }
     catch (error) {
@@ -242,11 +210,7 @@
 
 export async function recoverId(did) {
     try {
-<<<<<<< HEAD
-        const response = await axios.post(`/api/v1/ids/recover`, { did: did });
-=======
         const response = await axios.post(`${URL}/api/v1/ids/recover`, { did });
->>>>>>> 8a3833d3
         return response.data;
     }
     catch (error) {
@@ -316,11 +280,7 @@
 
 export async function verifyResponse(responseDID, challengeDID) {
     try {
-<<<<<<< HEAD
-        const response = await axios.post(`/api/v1/response/verify`, { response: responseDID, challenge: challengeDID });
-=======
         const response = await axios.post(`${URL}/api/v1/response/verify`, { response: responseDID, challenge: challengeDID });
->>>>>>> 8a3833d3
         return response.data;
     }
     catch (error) {
@@ -430,11 +390,7 @@
 
 export async function bindCredential(schema, subject) {
     try {
-<<<<<<< HEAD
-        const response = await axios.post(`/api/v1/credentials/bind`, { schema, subject });
-=======
         const response = await axios.post(`${URL}/api/v1/credentials/bind`, { schema, subject });
->>>>>>> 8a3833d3
         return response.data;
     }
     catch (error) {
@@ -444,11 +400,7 @@
 
 export async function issueCredential(credential, registry) {
     try {
-<<<<<<< HEAD
-        const response = await axios.post(`/api/v1/credentials/issue`, { credential, registry });
-=======
         const response = await axios.post(`${URL}/api/v1/credentials/issue`, { credential, registry });
->>>>>>> 8a3833d3
         return response.data;
     }
     catch (error) {
