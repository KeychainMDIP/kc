import {
    MdipDocument,
    ResolveDIDOptions,
} from '@mdip/gatekeeper/types';
import {
    Challenge,
    ChallengeResponse,
    CheckWalletResult,
    CreateAssetOptions,
    FileAssetOptions,
    CreateResponseOptions,
    EncryptOptions,
    FileAsset,
    FixWalletResult,
    Group,
    GroupVault,
    ImageAsset,
    IssueCredentialsOptions,
    KeymasterClientOptions,
    KeymasterInterface,
    Poll,
    StoredWallet,
    VerifiableCredential,
    ViewPollResult,
    WaitUntilReadyOptions,
    WalletFile,
} from './types.js'

<<<<<<< HEAD
import axiosModule, { AxiosError, type AxiosInstance, type AxiosStatic } from 'axios';

const axios =
    (axiosModule as AxiosStatic & { default?: AxiosInstance })?.default ??
    (axiosModule as AxiosInstance);
=======
import axios, { AxiosError } from 'axios';
import { Buffer } from 'buffer';
>>>>>>> 6d8bc44e

const VERSION = '/api/v1';

function throwError(error: AxiosError | any): never {
    if (error.response) {
        throw error.response.data;
    }

    throw error;
}

export default class KeymasterClient implements KeymasterInterface {
    private API: string = "/api/v1";

    // Factory method
    static async create(options: KeymasterClientOptions): Promise<KeymasterClient> {
        const keymaster = new KeymasterClient();
        await keymaster.connect(options);
        return keymaster;
    }

    async connect(options: KeymasterClientOptions = {}): Promise<void> {
        if (options.url) {
            this.API = `${options.url}${VERSION}`;
        }

        // Only used for unit testing
        // TBD replace console with a real logging package
        if (options.console) {
            // eslint-disable-next-line
            console = options.console;
        }

        if (options.waitUntilReady) {
            await this.waitUntilReady(options);
        }
    }

    async waitUntilReady(options: WaitUntilReadyOptions = {}): Promise<void> {
        let { intervalSeconds = 5, chatty = false, becomeChattyAfter = 0, maxRetries = 0 } = options;
        let ready = false;
        let retries = 0;

        if (chatty) {
            console.log(`Connecting to Keymaster at ${this.API}`);
        }

        while (!ready) {
            ready = await this.isReady();

            if (!ready) {
                if (chatty) {
                    console.log('Waiting for Keymaster to be ready...');
                }
                // wait for 1 second before checking again
                await new Promise(resolve => setTimeout(resolve, intervalSeconds * 1000));
            }

            retries += 1;

            if (maxRetries > 0 && retries > maxRetries) {
                return;
            }

            if (!chatty && becomeChattyAfter > 0 && retries > becomeChattyAfter) {
                console.log(`Connecting to Keymaster at ${this.API}`);
                chatty = true;
            }
        }

        if (chatty) {
            console.log('Keymaster service is ready!');
        }
    }

    async isReady(): Promise<boolean> {
        try {
            const response = await axios.get(`${this.API}/ready`);
            return response.data.ready;
        }
        catch (error) {
            return false;
        }
    }

    async loadWallet(): Promise<WalletFile> {
        try {
            const response = await axios.get(`${this.API}/wallet`);
            return response.data.wallet;
        }
        catch (error) {
            throwError(error);
        }
    }

    async saveWallet(
        wallet: StoredWallet
    ): Promise<boolean> {
        try {
            const response = await axios.put(`${this.API}/wallet`, { wallet });
            return response.data.ok;
        }
        catch (error) {
            throwError(error);
        }
    }

    async newWallet(
        mnemonic?: string,
        overwrite = false
    ): Promise<WalletFile> {
        try {
            const response = await axios.post(`${this.API}/wallet/new`, { mnemonic, overwrite });
            return response.data.wallet;
        }
        catch (error) {
            throwError(error);
        }
    }

    async backupWallet(): Promise<boolean> {
        try {
            const response = await axios.post(`${this.API}/wallet/backup`);
            return response.data.ok;
        }
        catch (error) {
            throwError(error);
        }
    }

    async recoverWallet(): Promise<WalletFile> {
        try {
            const response = await axios.post(`${this.API}/wallet/recover`);
            return response.data.wallet;
        }
        catch (error) {
            throwError(error);
        }
    }

    async checkWallet(): Promise<CheckWalletResult> {
        try {
            const response = await axios.post(`${this.API}/wallet/check`);
            return response.data.check;
        }
        catch (error) {
            throwError(error);
        }
    }

    async fixWallet(): Promise<FixWalletResult> {
        try {
            const response = await axios.post(`${this.API}/wallet/fix`);
            return response.data.fix;
        }
        catch (error) {
            throwError(error);
        }
    }

    async decryptMnemonic(): Promise<string> {
        try {
            const response = await axios.get(`${this.API}/wallet/mnemonic`);
            return response.data.mnemonic;
        }
        catch (error) {
            throwError(error);
        }
    }

    async listRegistries(): Promise<string[]> {
        try {
            const response = await axios.get(`${this.API}/registries`);
            return response.data.registries;
        }
        catch (error) {
            throwError(error);
        }
    }

    async getCurrentId(): Promise<string | undefined> {
        try {
            const response = await axios.get(`${this.API}/ids/current`);
            return response.data.current;
        }
        catch (error) {
            throwError(error);
        }
    }

    async setCurrentId(name: string): Promise<boolean> {
        try {
            const response = await axios.put(`${this.API}/ids/current`, { name });
            return response.data.ok;
        }
        catch (error) {
            throwError(error);
        }
    }

    async listIds(): Promise<string[]> {
        try {
            const response = await axios.get(`${this.API}/ids`);
            return response.data.ids;
        }
        catch (error) {
            throwError(error);
        }
    }

    async rotateKeys(): Promise<boolean> {
        try {
            const response = await axios.post(`${this.API}/keys/rotate`);
            return response.data.ok;
        }
        catch (error) {
            throwError(error);
        }
    }

    async encryptMessage(
        msg: string,
        receiver: string,
        options: EncryptOptions = {}
    ) {
        try {
            const response = await axios.post(`${this.API}/keys/encrypt/message`, { msg, receiver, options });
            return response.data.did;
        }
        catch (error) {
            throwError(error);
        }
    }

    async decryptMessage(did: string): Promise<string> {
        try {
            const response = await axios.post(`${this.API}/keys/decrypt/message`, { did });
            return response.data.message;
        }
        catch (error) {
            throwError(error);
        }
    }

    async encryptJSON(
        json: unknown,
        receiver: string,
        options?: EncryptOptions
    ): Promise<string> {
        try {
            const response = await axios.post(`${this.API}/keys/encrypt/json`, { json, receiver, options });
            return response.data.did;
        }
        catch (error) {
            throwError(error);
        }
    }

    async decryptJSON(did: string): Promise<unknown> {
        try {
            const response = await axios.post(`${this.API}/keys/decrypt/json`, { did });
            return response.data.json;
        }
        catch (error) {
            throwError(error);
        }
    }

    async createId(
        name: string,
        options?: { registry?: string }
    ): Promise<string> {
        try {
            const response = await axios.post(`${this.API}/ids`, { name, options });
            return response.data.did;
        }
        catch (error) {
            throwError(error);
        }
    }

    public async removeId(id: string): Promise<boolean> {
        try {
            const response = await axios.delete(`${this.API}/ids/${id}`);
            return response.data.ok;
        }
        catch (error) {
            throwError(error);
        }
    }

    async renameId(
        id: string,
        name: string
    ): Promise<boolean> {
        try {
            const response = await axios.post(`${this.API}/ids/${id}/rename`, { name });
            return response.data.ok;
        }
        catch (error) {
            throwError(error);
        }
    }

    async backupId(id?: string): Promise<boolean> {
        try {
            if (!id) {
                id = await this.getCurrentId();
            }
            const response = await axios.post(`${this.API}/ids/${id}/backup`);
            return response.data.ok;
        }
        catch (error) {
            throwError(error);
        }
    }

    async recoverId(did: string): Promise<string> {
        try {
            const response = await axios.post(`${this.API}/ids/${did}/recover`);
            return response.data.recovered;
        }
        catch (error) {
            throwError(error);
        }
    }

    async listNames(): Promise<Record<string, string>> {
        try {
            const response = await axios.get(`${this.API}/names`);
            return response.data.names;
        }
        catch (error) {
            throwError(error);
        }
    }

    async addName(name: string, did: string): Promise<boolean> {
        try {
            const response = await axios.post(`${this.API}/names`, { name, did });
            return response.data.ok;
        }
        catch (error) {
            throwError(error);
        }
    }

    async getName(name: string): Promise<string | null> {
        try {
            const response = await axios.get(`${this.API}/names/${name}`);
            return response.data.did;
        }
        catch (error) {
            throwError(error);
        }
    }

    async removeName(name: string): Promise<boolean> {
        try {
            const response = await axios.delete(`${this.API}/names/${name}`);
            return response.data.ok;
        }
        catch (error) {
            throwError(error);
        }
    }

    async resolveDID(
        id: string,
        options?: ResolveDIDOptions
    ): Promise<MdipDocument> {
        try {
            if (options) {
                const queryParams = new URLSearchParams(options as Record<string, string>);
                const response = await axios.get(`${this.API}/did/${id}?${queryParams.toString()}`);
                return response.data.docs;
            }
            else {
                const response = await axios.get(`${this.API}/did/${id}`);
                return response.data.docs;
            }
        }
        catch (error) {
            throwError(error);
        }
    }

    async revokeDID(id: string): Promise<boolean> {
        try {
            const response = await axios.delete(`${this.API}/did/${id}`);
            return response.data.ok;
        }
        catch (error) {
            throwError(error);
        }
    }

    async createAsset(
        data: unknown,
        options?: CreateAssetOptions
    ): Promise<string> {
        try {
            const response = await axios.post(`${this.API}/assets`, { data, options });
            return response.data.did;
        }
        catch (error) {
            throwError(error);
        }
    }

    async cloneAsset(
        id: string,
        options?: CreateAssetOptions
    ): Promise<string> {
        try {
            const response = await axios.post(`${this.API}/assets/${id}/clone`, { options });
            return response.data.did;
        }
        catch (error) {
            throwError(error);
        }
    }

    async listAssets(): Promise<string[]> {
        try {
            const response = await axios.get(`${this.API}/assets`);
            return response.data.assets;
        }
        catch (error) {
            throwError(error);
        }
    }

    async resolveAsset(id: string): Promise<unknown | null> {
        try {
            const response = await axios.get(`${this.API}/assets/${id}`);
            return response.data.asset;
        }
        catch (error) {
            throwError(error);
        }
    }

    async updateAsset(id: string, data: Record<string, unknown>): Promise<boolean> {
        try {
            const response = await axios.put(`${this.API}/assets/${id}`, { data });
            return response.data.ok;
        }
        catch (error) {
            throwError(error);
        }
    }

    async transferAsset(id: string, controller: string): Promise<boolean> {
        try {
            const response = await axios.post(`${this.API}/assets/${id}/transfer`, { controller });
            return response.data.ok;
        }
        catch (error) {
            throwError(error);
        }
    }

    async createChallenge(challenge: Challenge = {}, options: { registry?: string; validUntil?: string } = {}) {
        try {
            const response = await axios.post(`${this.API}/challenge`, { challenge, options });
            return response.data.did;
        }
        catch (error) {
            throwError(error);
        }
    }

    async createResponse(
        challenge: string,
        options?: CreateResponseOptions
    ): Promise<string> {
        try {
            const response = await axios.post(`${this.API}/response`, { challenge, options });
            return response.data.did;
        }
        catch (error) {
            throwError(error);
        }
    }

    async verifyResponse(
        responseDID: string,
        options?: { retries?: number; delay?: number }
    ): Promise<ChallengeResponse> {
        try {
            const response = await axios.post(`${this.API}/response/verify`, { response: responseDID, options });
            return response.data.verify;
        }
        catch (error) {
            throwError(error);
        }
    }

    async createGroup(
        name: string,
        options?: CreateAssetOptions
    ): Promise<string> {
        try {
            const response = await axios.post(`${this.API}/groups`, { name, options });
            return response.data.did;
        }
        catch (error) {
            throwError(error);
        }
    }

    async getGroup(group: string): Promise<Group | null> {
        try {
            const response = await axios.get(`${this.API}/groups/${group}`);
            return response.data.group;
        }
        catch (error) {
            throwError(error);
        }
    }

    public async addGroupMember(
        group: string,
        member: string
    ): Promise<boolean> {
        try {
            const response = await axios.post(`${this.API}/groups/${group}/add`, { member });
            return response.data.ok;
        }
        catch (error) {
            throwError(error);
        }
    }

    async removeGroupMember(
        group: string,
        member: string
    ): Promise<boolean> {
        try {
            const response = await axios.post(`${this.API}/groups/${group}/remove`, { member });
            return response.data.ok;
        }
        catch (error) {
            throwError(error);
        }
    }

    async testGroup(
        group: string,
        member?: string
    ): Promise<boolean> {
        try {
            const response = await axios.post(`${this.API}/groups/${group}/test`, { member });
            return response.data.test;
        }
        catch (error) {
            throwError(error);
        }
    }

    async listGroups(owner?: string): Promise<string[]> {
        try {
            if (owner) {
                const response = await axios.get(`${this.API}/groups?owner=${owner}`);
                return response.data.groups;
            }
            else {
                const response = await axios.get(`${this.API}/groups`);
                return response.data.groups;
            }
        }
        catch (error) {
            throwError(error);
        }
    }

    async createSchema(
        schema?: unknown,
        options?: CreateAssetOptions
    ): Promise<string> {
        try {
            const response = await axios.post(`${this.API}/schemas`, { schema, options });
            return response.data.did;
        }
        catch (error) {
            throwError(error);
        }
    }

    async getSchema(id: string): Promise<unknown | null> {
        try {
            const response = await axios.get(`${this.API}/schemas/${id}`);
            return response.data.schema;
        }
        catch (error) {
            throwError(error);
        }
    }

    async setSchema(
        id: string,
        schema: unknown
    ): Promise<boolean> {
        try {
            const response = await axios.put(`${this.API}/schemas/${id}`, { schema });
            return response.data.ok;
        }
        catch (error) {
            throwError(error);
        }
    }

    async testSchema(id: string): Promise<boolean> {
        try {
            const response = await axios.post(`${this.API}/schemas/${id}/test`);
            return response.data.test;
        }
        catch (error) {
            throwError(error);
        }
    }

    async listSchemas(owner?: string): Promise<string[]> {
        try {
            if (owner) {
                const response = await axios.get(`${this.API}/schemas?owner=${owner}`);
                return response.data.schemas;
            }
            else {
                const response = await axios.get(`${this.API}/schemas`);
                return response.data.schemas;
            }

        }
        catch (error) {
            throwError(error);
        }
    }

    async createTemplate(schemaId: string): Promise<Record<string, unknown>> {
        try {
            const response = await axios.post(`${this.API}/schemas/${schemaId}/template`);
            return response.data.template;
        }
        catch (error) {
            throwError(error);
        }
    }

    async testAgent(id: string): Promise<boolean> {
        try {
            const response = await axios.post(`${this.API}/agents/${id}/test`);
            return response.data.test;
        }
        catch (error) {
            throwError(error);
        }
    }

    async bindCredential(
        schema: string,
        subject: string,
        options?: {
            validFrom?: string;
            validUntil?: string;
            credential?: Record<string, unknown>;
        }
    ): Promise<VerifiableCredential> {
        try {
            const response = await axios.post(`${this.API}/credentials/bind`, { schema, subject, options });
            return response.data.credential;
        }
        catch (error) {
            throwError(error);
        }
    }

    async issueCredential(
        credential: Partial<VerifiableCredential>,
        options?: IssueCredentialsOptions
    ): Promise<string> {
        try {
            const response = await axios.post(`${this.API}/credentials/issued`, { credential, options });
            return response.data.did;
        }
        catch (error) {
            throwError(error);
        }
    }

    async updateCredential(
        did: string,
        credential: VerifiableCredential
    ): Promise<boolean> {
        try {
            const response = await axios.post(`${this.API}/credentials/issued/${did}`, { credential });
            return response.data.ok;
        }
        catch (error) {
            throwError(error);
        }
    }

    async listCredentials(): Promise<string[]> {
        try {
            const response = await axios.get(`${this.API}/credentials/held`);
            return response.data.held;
        }
        catch (error) {
            throwError(error);
        }
    }

    async acceptCredential(did: string): Promise<boolean> {
        try {
            const response = await axios.post(`${this.API}/credentials/held`, { did });
            return response.data.ok;
        }
        catch (error) {
            throwError(error);
        }
    }

    async getCredential(did: string): Promise<VerifiableCredential | null> {
        try {
            const response = await axios.get(`${this.API}/credentials/held/${did}`);
            return response.data.credential;
        }
        catch (error) {
            throwError(error);
        }
    }

    async removeCredential(did: string): Promise<boolean> {
        try {
            const response = await axios.delete(`${this.API}/credentials/held/${did}`);
            return response.data.ok;
        }
        catch (error) {
            throwError(error);
        }
    }

    async publishCredential(
        did: string,
        options?: { reveal?: boolean }
    ): Promise<boolean> {
        try {
            const response = await axios.post(`${this.API}/credentials/held/${did}/publish`, { options });
            return response.data.ok;
        }
        catch (error) {
            throwError(error);
        }
    }

    async unpublishCredential(did: string): Promise<boolean> {
        try {
            const response = await axios.post(`${this.API}/credentials/held/${did}/unpublish`);
            return response.data.ok;
        }
        catch (error) {
            throwError(error);
        }
    }

    async listIssued(): Promise<string[]> {
        try {
            const response = await axios.get(`${this.API}/credentials/issued`);
            return response.data.issued;
        }
        catch (error) {
            throwError(error);
        }
    }

    async revokeCredential(did: string): Promise<boolean> {
        try {
            const response = await axios.delete(`${this.API}/credentials/issued/${did}`);
            return response.data.ok;
        }
        catch (error) {
            throwError(error);
        }
    }

    async pollTemplate(): Promise<Poll> {
        try {
            const response = await axios.get(`${this.API}/templates/poll`);
            return response.data.template;
        }
        catch (error) {
            throwError(error);
        }
    }

    async createPoll(
        poll: Poll,
        options?: CreateAssetOptions
    ): Promise<string> {
        try {
            const response = await axios.post(`${this.API}/polls`, { poll, options });
            return response.data.did;
        }
        catch (error) {
            throwError(error);
        }
    }

    public async getPoll(pollId: string): Promise<Poll | null> {
        try {
            const response = await axios.get(`${this.API}/polls/${pollId}`);
            return response.data.poll;
        }
        catch (error) {
            throwError(error);
        }
    }

    async viewPoll(pollId: string): Promise<ViewPollResult> {
        try {
            const response = await axios.get(`${this.API}/polls/${pollId}/view`);
            return response.data.poll;
        }
        catch (error) {
            throwError(error);
        }
    }

    async votePoll(
        pollId: string,
        vote: number,
        options?: {
            spoil?: boolean;
            registry?: string;
            validUntil?: string
        }
    ): Promise<string> {
        try {
            const response = await axios.post(`${this.API}/polls/vote`, { pollId, vote, options });
            return response.data.did;
        }
        catch (error) {
            throwError(error);
        }
    }

    async updatePoll(ballot: string): Promise<boolean> {
        try {
            const response = await axios.put(`${this.API}/polls/update`, { ballot });
            return response.data.ok;
        }
        catch (error) {
            throwError(error);
        }
    }

    async publishPoll(
        pollId: string,
        options?: { reveal?: boolean }
    ): Promise<boolean> {
        try {
            const response = await axios.post(`${this.API}/polls/${pollId}/publish`, { options });
            return response.data.ok;
        }
        catch (error) {
            throwError(error);
        }
    }

    async unpublishPoll(pollId: string): Promise<boolean> {
        try {
            const response = await axios.post(`${this.API}/polls/${pollId}/unpublish`);
            return response.data.ok;
        }
        catch (error) {
            throwError(error);
        }
    }

    async createImage(
        data: Buffer,
        options: CreateAssetOptions = {}
    ): Promise<string> {
        try {
            const response = await axios.post(`${this.API}/images`, data, {
                headers: {
                    // eslint-disable-next-line
                    'Content-Type': 'application/octet-stream',
                    'X-Options': JSON.stringify(options), // Pass options as a custom header
                }
            });
            return response.data.did;
        }
        catch (error) {
            throwError(error);
        }
    }

    async updateImage(
        id: string,
        data: Buffer
    ): Promise<boolean> {
        try {
            const response = await axios.put(`${this.API}/images/${id}`, data, {
                headers: {
                    'Content-Type': 'application/octet-stream'
                }
            });
            return response.data.ok;
        }
        catch (error) {
            throwError(error);
        }
    }

    async getImage(id: string): Promise<ImageAsset | null> {
        try {
            const response = await axios.get(`${this.API}/images/${id}`);
            return response.data.image;
        }
        catch (error) {
            throwError(error);
        }
    }

    async testImage(id: string): Promise<boolean> {
        try {
            const response = await axios.post(`${this.API}/images/${id}/test`);
            return response.data.test;
        }
        catch (error) {
            throwError(error);
        }
    }

    async createDocument(
        data: Buffer,
        options: FileAssetOptions = {}
    ): Promise<string> {
        try {
            const response = await axios.post(`${this.API}/documents`, data, {
                headers: {
                    'Content-Type': 'application/octet-stream',
                    'X-Options': JSON.stringify(options), // Pass options as a custom header
                }
            });
            return response.data.did;
        }
        catch (error) {
            throwError(error);
        }
    }

    async updateDocument(
        id: string,
        data: Buffer,
        options: FileAssetOptions = {}
    ): Promise<boolean> {
        try {
            const response = await axios.put(`${this.API}/documents/${id}`, data, {
                headers: {
                    'Content-Type': 'application/octet-stream',
                    'X-Options': JSON.stringify(options), // Pass options as a custom header
                }
            });
            return response.data.ok;
        }
        catch (error) {
            throwError(error);
        }
    }

    async getDocument(id: string): Promise<FileAsset | null> {
        try {
            const response = await axios.get(`${this.API}/documents/${id}`);
            return response.data.document;
        }
        catch (error) {
            throwError(error);
        }
    }

    async testDocument(id: string): Promise<boolean> {
        try {
            const response = await axios.post(`${this.API}/documents/${id}/test`);
            return response.data.test;
        }
        catch (error) {
            throwError(error);
        }
    }

    async createGroupVault(options: CreateAssetOptions = {}): Promise<string> {
        try {
            const response = await axios.post(`${this.API}/groupVaults`, { options });
            return response.data.did;
        }
        catch (error) {
            throwError(error);
        }
    }

    async getGroupVault(id: string): Promise<GroupVault> {
        try {
            const response = await axios.get(`${this.API}/groupVaults/${id}`);
            return response.data.groupVault;
        }
        catch (error) {
            throwError(error);
        }
    }

    async testGroupVault(id: string): Promise<boolean> {
        try {
            const response = await axios.post(`${this.API}/groupVaults/${id}/test`);
            return response.data.test;
        }
        catch (error) {
            throwError(error);
        }
    }

    async addGroupVaultMember(
        vaultId: string,
        memberId: string
    ): Promise<boolean> {
        try {
            const response = await axios.post(`${this.API}/groupVaults/${vaultId}/members`, { memberId });
            return response.data.ok;
        }
        catch (error) {
            throwError(error);
        }
    }

    async removeGroupVaultMember(
        vaultId: string,
        memberId: string
    ): Promise<boolean> {
        try {
            const response = await axios.delete(`${this.API}/groupVaults/${vaultId}/members/${memberId}`);
            return response.data.ok;
        }
        catch (error) {
            throwError(error);
        }
    }

    async listGroupVaultMembers(vaultId: string): Promise<Record<string, any>> {
        try {
            const response = await axios.get(`${this.API}/groupVaults/${vaultId}/members`);
            return response.data.members;
        }
        catch (error) {
            throwError(error);
        }
    }

    async addGroupVaultItem(
        vaultId: string,
        name: string,
        buffer: Buffer
    ): Promise<boolean> {
        try {
            const response = await axios.post(`${this.API}/groupVaults/${vaultId}/items`, buffer, {
                headers: {
                    // eslint-disable-next-line
                    'Content-Type': 'application/octet-stream',
                    'X-Options': JSON.stringify({ name }), // Pass name as a custom header
                }
            });
            return response.data.ok;
        }
        catch (error) {
            throwError(error);
        }
    }

    async removeGroupVaultItem(
        vaultId: string,
        name: string
    ): Promise<boolean> {
        try {
            const response = await axios.delete(`${this.API}/groupVaults/${vaultId}/items/${name}`);
            return response.data.ok;
        }
        catch (error) {
            throwError(error);
        }
    }

    async listGroupVaultItems(vaultId: string): Promise<Record<string, any>> {
        try {
            const response = await axios.get(`${this.API}/groupVaults/${vaultId}/items`);
            return response.data.items;
        }
        catch (error) {
            throwError(error);
        }
    }

    async getGroupVaultItem(vaultId: string, name: string): Promise<Buffer | null> {
        try {
            const response = await axios.get(`${this.API}/groupVaults/${vaultId}/items/${name}`, {
                responseType: 'arraybuffer'
            });
            return Buffer.from(response.data);
        } catch (error) {
            const axiosError = error as AxiosError;
            if (axiosError.response && axiosError.response.data instanceof Uint8Array) {
                const textDecoder = new TextDecoder();
                const errorMessage = textDecoder.decode(axiosError.response.data);
                axiosError.response.data = JSON.parse(errorMessage);
            }
            throwError(axiosError);
        }
    }
}<|MERGE_RESOLUTION|>--- conflicted
+++ resolved
@@ -26,16 +26,12 @@
     WalletFile,
 } from './types.js'
 
-<<<<<<< HEAD
+import { Buffer } from 'buffer';
 import axiosModule, { AxiosError, type AxiosInstance, type AxiosStatic } from 'axios';
 
 const axios =
     (axiosModule as AxiosStatic & { default?: AxiosInstance })?.default ??
     (axiosModule as AxiosInstance);
-=======
-import axios, { AxiosError } from 'axios';
-import { Buffer } from 'buffer';
->>>>>>> 6d8bc44e
 
 const VERSION = '/api/v1';
 
