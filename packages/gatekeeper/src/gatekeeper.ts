import CipherNode from '@mdip/cipher/node';
import { copyJSON, compareOrdinals } from '@mdip/common/utils';
import { isValidDID, generateCID } from '@mdip/ipfs/utils';
import {
    InvalidDIDError,
    InvalidParameterError,
    InvalidOperationError
} from '@mdip/common/errors';
import { IPFSClient } from '@mdip/ipfs/types';
import {
    BlockId,
    BlockInfo,
    CheckDIDsOptions,
    GatekeeperDb,
    GatekeeperInterface,
    GatekeeperEvent,
    GatekeeperOptions,
    ImportEventsResult,
    Operation,
    MdipDocument,
    ResolveDIDOptions,
    GetDIDOptions,
    CheckDIDsResult,
    ImportBatchResult,
    ProcessEventsResult,
    VerifyDbResult,
    Signature,
} from './types.js';

const ValidVersions = [1];
const ValidTypes = ['agent', 'asset'];
// Registries that are considered valid when importing DIDs from the network
const ValidRegistries = ['local', 'hyperswarm', 'TESS', 'TBTC', 'TFTC', 'Signet', 'Signet-Inscription'];

enum ImportStatus {
    ADDED = 'added',
    MERGED = 'merged',
    REJECTED = 'rejected',
    DEFERRED = 'deferred',
}

export default class Gatekeeper implements GatekeeperInterface {
    private db: GatekeeperDb
    private eventsQueue: GatekeeperEvent[]
    private readonly eventsSeen: Record<string, boolean>
    private verifiedDIDs: Record<string, boolean>
    private isProcessingEvents: boolean
    private ipfs: IPFSClient
    private cipher: CipherNode
    readonly didPrefix: string
    private readonly maxOpBytes: number
    private readonly maxQueueSize: number
    supportedRegistries: string[]

    constructor(options: GatekeeperOptions) {
        if (!options || !options.db) {
            throw new InvalidParameterError('missing options.db');
        }
        this.db = options.db;

        // Only used for unit testing
        // TBD replace console with a real logging package
        if (options.console) {
            // eslint-disable-next-line
            console = options.console;
        }

        this.eventsQueue = [];
        this.eventsSeen = {};
        this.verifiedDIDs = {};
        this.isProcessingEvents = false;
        this.ipfs = options.ipfs;
        this.cipher = new CipherNode();
        this.didPrefix = options.didPrefix || 'did:test';
        this.maxOpBytes = options.maxOpBytes || 64 * 1024; // 64KB
        this.maxQueueSize = options.maxQueueSize || 100;

        // Only DIDs registered on supported registries will be created by this node
        this.supportedRegistries = options.registries || ['local', 'hyperswarm'];

        for (const registry of this.supportedRegistries) {
            if (!ValidRegistries.includes(registry)) {
                throw new InvalidParameterError(`registry=${registry}`);
            }
        }
    }

    async verifyDb(options?: { chatty?: boolean }): Promise<VerifyDbResult> {
        const chatty = options?.chatty ?? true;
        const dids = await this.getDIDs() as string[];
        const total = dids.length;
        let n = 0;
        let expired = 0;
        let invalid = 0;
        let verified = Object.keys(this.verifiedDIDs).length;

        if (chatty) {
            console.time('verifyDb');
        }

        for (const did of dids) {
            n += 1;

            if (this.verifiedDIDs[did]) {
                continue;
            }

            let validUntil = null;

            try {
                const doc = await this.resolveDID(did, { verify: true });
                validUntil = doc.mdip?.validUntil;
            }
            catch (error) {
                if (chatty) {
                    console.log(`removing ${n}/${total} ${did} invalid`);
                }
                invalid += 1;
                await this.db.deleteEvents(did);
                continue;
            }

            if (validUntil) {
                const expires = new Date(validUntil);
                const now = new Date();

                if (expires < now) {
                    if (chatty) {
                        console.log(`removing ${n}/${total} ${did} expired`);
                    }
                    await this.db.deleteEvents(did);
                    expired += 1;
                }
                else {
                    const minutesLeft = Math.round((expires.getTime() - now.getTime()) / 60 / 1000);

                    if (chatty) {
                        console.log(`expiring ${n}/${total} ${did} in ${minutesLeft} minutes`);
                    }
                    verified += 1;
                }
            }
            else {
                if (chatty) {
                    console.log(`verifying ${n}/${total} ${did} OK`);
                }
                this.verifiedDIDs[did] = true;
                verified += 1;
            }
        }

        // Clear queue of permanently invalid events
        this.eventsQueue = [];

        if (chatty) {
            console.timeEnd('verifyDb');
        }

        return { total, verified, expired, invalid };
    }

    async checkDIDs(options?: CheckDIDsOptions): Promise<CheckDIDsResult> {
        const chatty = options?.chatty ?? false;
        let dids = options?.dids;

        if (!dids) {
            dids = await this.getDIDs() as string[];
        }

        const total = dids.length;
        let n = 0;
        let agents = 0;
        let assets = 0;
        let confirmed = 0;
        let unconfirmed = 0;
        let ephemeral = 0;
        let invalid = 0;
        const byRegistry: Record<string, number> = {}
        const byVersion: Record<number, number> = {}

        for (const did of dids) {
            n += 1;
            try {
                const doc = await this.resolveDID(did);
                if (chatty) {
                    console.log(`resolved ${n}/${total} ${did} OK`);
                }

                if (doc.mdip?.type === 'agent') {
                    agents += 1;
                }

                if (doc.mdip?.type === 'asset') {
                    assets += 1;
                }

                if (doc.didDocumentMetadata?.confirmed) {
                    confirmed += 1;
                }
                else {
                    unconfirmed += 1;
                }

                if (doc.mdip?.validUntil) {
                    ephemeral += 1;
                }

                const registry = doc.mdip?.registry;
                if (registry) {
                    byRegistry[registry] = (byRegistry[registry] || 0) + 1;
                }

                const version = doc.didDocumentMetadata?.version;
                if (version != null) {
                    byVersion[version] = (byVersion[version] || 0) + 1;
                }
            }
            catch (error) {
                invalid += 1;
                if (chatty) {
                    console.log(`can't resolve ${n}/${total} ${did} ${error}`);
                }
            }
        }

        const byType = { agents, assets, confirmed, unconfirmed, ephemeral, invalid };
        const eventsQueue = this.eventsQueue;
        return { total, byType, byRegistry, byVersion, eventsQueue };
    }

    async listRegistries(): Promise<string[]> {
        return this.supportedRegistries;
    }

    // For testing purposes
    async resetDb(): Promise<boolean> {
        await this.db.resetDb();
        this.verifiedDIDs = {};
        return true;
    }

    async generateCID(operation: unknown, save: boolean = false): Promise<string> {
        const canonical = this.cipher.canonicalizeJSON(operation);

        if (save) {
            return this.ipfs.addJSON(JSON.parse(canonical));
        }

        return generateCID(JSON.parse(canonical));
    }

    async generateDID(operation: Operation): Promise<string> {
        const cid = await this.generateCID(operation);
        const prefix = operation.mdip?.prefix || this.didPrefix;
        return `${prefix}:${cid}`;
    }

    async verifyOperation(operation: Operation): Promise<boolean> {
        if (operation.type === 'create') {
            return this.verifyCreateOperation(operation);
        }

        if (operation.type === 'update' || operation.type === 'delete') {
            const doc = await this.resolveDID(operation.did);
            return this.verifyUpdateOperation(operation, doc);
        }

        return false;
    }

    verifyDIDFormat(did: string): boolean {
        return did.startsWith('did:');
    }

    verifyDateFormat(time?: string): boolean {
        if (!time) {
            return false;
        }
        const date = new Date(time);
        return !isNaN(date.getTime());
    }

    verifyHashFormat(hash: string): boolean {
        // Check if hash is a hexadecimal string of length 64
        const hex64Regex = /^[a-f0-9]{64}$/i;
        return hex64Regex.test(hash);
    }

    verifySignatureFormat(signature?: Signature): boolean {
        if (!signature) {
            return false;
        }

        if (!this.verifyDateFormat(signature.signed)) {
            return false;
        }

        if (!this.verifyHashFormat(signature.hash)) {
            return false;
        }

        // eslint-disable-next-line
        if (signature.signer && !this.verifyDIDFormat(signature.signer)) {
            return false;
        }

        return true;
    }

    async verifyCreateOperation(operation: Operation): Promise<boolean> {
        if (!operation) {
            throw new InvalidOperationError('missing');
        }

        if (JSON.stringify(operation).length > this.maxOpBytes) {
            throw new InvalidOperationError('size');
        }

        if (operation.type !== "create") {
            throw new InvalidOperationError(`type=${operation.type}`);
        }

        if (!this.verifyDateFormat(operation.created)) {
            // TBD ensure valid timestamp format
            throw new InvalidOperationError(`created=${operation.created}`);
        }

        if (!operation.mdip) {
            throw new InvalidOperationError('mdip');
        }

        if (!ValidVersions.includes(operation.mdip.version)) {
            throw new InvalidOperationError(`mdip.version=${operation.mdip.version}`);
        }

        if (!ValidTypes.includes(operation.mdip.type)) {
            throw new InvalidOperationError(`mdip.type=${operation.mdip.type}`);
        }

        if (!ValidRegistries.includes(operation.mdip.registry)) {
            throw new InvalidOperationError(`mdip.registry=${operation.mdip.registry}`);
        }

        if (!this.verifySignatureFormat(operation.signature)) {
            throw new InvalidOperationError('signature');
        }

        if (operation.mdip.validUntil && !this.verifyDateFormat(operation.mdip.validUntil)) {
            throw new InvalidOperationError(`mdip.validUntil=${operation.mdip.validUntil}`);
        }

        if (operation.mdip.type === 'agent') {
            if (!operation.publicJwk) {
                throw new InvalidOperationError('publicJwk');
            }

            const operationCopy = copyJSON(operation);
            delete operationCopy.signature;

            const msgHash = this.cipher.hashJSON(operationCopy);
            return this.cipher.verifySig(msgHash, operation.signature!.value, operation.publicJwk);
        }

        if (operation.mdip.type === 'asset') {
            if (operation.controller !== operation.signature?.signer) {
                throw new InvalidOperationError('signer is not controller');
            }

            const doc = await this.resolveDID(operation.signature!.signer, { confirm: true, atTime: operation.signature!.signed });

            if (doc.mdip && doc.mdip.registry === 'local' && operation.mdip.registry !== 'local') {
                throw new InvalidOperationError(`non-local registry=${operation.mdip.registry}`);
            }

            const operationCopy = copyJSON(operation);
            delete operationCopy.signature;
            const msgHash = this.cipher.hashJSON(operationCopy);
            if (!doc.didDocument ||
                !doc.didDocument.verificationMethod ||
                doc.didDocument.verificationMethod.length === 0 ||
                !doc.didDocument.verificationMethod[0].publicKeyJwk) {
                throw new InvalidOperationError('didDocument missing verificationMethod');
            }
            // TBD select the right key here, not just the first one
            const publicJwk = doc.didDocument.verificationMethod[0].publicKeyJwk;
            return this.cipher.verifySig(msgHash, operation.signature!.value, publicJwk);
        }

        throw new InvalidOperationError(`mdip.type=${operation.mdip.type}`);
    }

    async verifyUpdateOperation(operation: Operation, doc: MdipDocument): Promise<boolean> {
        if (JSON.stringify(operation).length > this.maxOpBytes) {
            throw new InvalidOperationError('size');
        }

        if (!this.verifySignatureFormat(operation.signature)) {
            throw new InvalidOperationError('signature');
        }

        if (!doc?.didDocument) {
            throw new InvalidOperationError('doc.didDocument');
        }

        if (doc.didDocumentMetadata?.deactivated) {
            throw new InvalidOperationError('DID deactivated');
        }

        if (doc.didDocument.controller) {
            // This DID is an asset, verify with controller's keys
            const controllerDoc = await this.resolveDID(doc.didDocument.controller, { confirm: true, atTime: operation.signature!.signed });
            return this.verifyUpdateOperation(operation, controllerDoc);
        }

        if (!doc.didDocument.verificationMethod) {
            throw new InvalidOperationError('doc.didDocument.verificationMethod');
        }

        const signature = operation.signature!;
        const jsonCopy = copyJSON(operation);
        delete jsonCopy.signature;
        const msgHash = this.cipher.hashJSON(jsonCopy);

        if (signature.hash && signature.hash !== msgHash) {
            return false;
        }

        if (doc.didDocument.verificationMethod.length === 0 ||
            !doc.didDocument.verificationMethod[0].publicKeyJwk) {
            throw new InvalidOperationError('didDocument missing verificationMethod');
        }

        // TBD get the right signature, not just the first one
        const publicJwk = doc.didDocument.verificationMethod[0].publicKeyJwk;
        return this.cipher.verifySig(msgHash, signature.value, publicJwk);
    }

    async queueOperation(registry: string, operation: Operation) {
        // Don't distribute local DIDs
        if (registry === 'local') {
            return;
        }

        // Always distribute on hyperswarm
        await this.db.queueOperation('hyperswarm', operation);

        // Distribute on specified registry
        if (registry !== 'hyperswarm') {
            const queueSize = await this.db.queueOperation(registry, operation);

            if (queueSize >= this.maxQueueSize) {
                this.supportedRegistries = this.supportedRegistries.filter(reg => reg !== registry);
            }
        }
    }

    async createDID(operation: Operation): Promise<string> {
        const valid = await this.verifyCreateOperation(operation);
        if (!valid) {
            throw new InvalidOperationError('signature')
        }

<<<<<<< HEAD
        const registry = operation.mdip?.registry || 'missing registry';

        // Reject operations with unsupported registries
        if (!this.supportedRegistries.includes(registry)) {
            throw new InvalidOperationError(`mdip.registry=${registry}`);
=======
        const registry = operation.mdip!.registry;

        // Reject operations with unsupported registries
        if (!registry || !this.supportedRegistries.includes(registry)) {
            throw new InvalidOperationError(`registry ${registry} not supported`);
>>>>>>> 9f6cfa2e
        }

        const did = await this.generateDID(operation);
        const ops = await this.exportDID(did);

        // Check to see if we already have this DID in the db
        if (ops.length > 0) {
            return did;
        }

        await this.db.addEvent(did, {
            registry: 'local',
            time: operation.created!,
            ordinal: [0],
            operation,
            did
        });

        await this.queueOperation(registry, operation);

        return did;
    }

    async generateDoc(anchor: Operation): Promise<MdipDocument> {
        let doc: MdipDocument = {};
        try {
            if (!anchor?.mdip) {
                return {};
            }

            if (!ValidVersions.includes(anchor.mdip.version)) {
                return {};
            }

            if (!ValidTypes.includes(anchor.mdip.type)) {
                return {};
            }

            if (!ValidRegistries.includes(anchor.mdip.registry)) {
                return {};
            }

            const did = await this.generateDID(anchor);

            if (anchor.mdip.type === 'agent') {
                // TBD support different key types?
                doc = {
                    "@context": "https://w3id.org/did-resolution/v1",
                    "didDocument": {
                        "@context": ["https://www.w3.org/ns/did/v1"],
                        "id": did,
                        "verificationMethod": [
                            {
                                "id": "#key-1",
                                "controller": did,
                                "type": "EcdsaSecp256k1VerificationKey2019",
                                "publicKeyJwk": anchor.publicJwk,
                            }
                        ],
                        "authentication": [
                            "#key-1"
                        ],
                    },
                    "didDocumentMetadata": {
                        "created": anchor.created,
                    },
                    "didDocumentData": {},
                    "mdip": anchor.mdip,
                };
            }

            if (anchor.mdip.type === 'asset') {
                doc = {
                    "@context": "https://w3id.org/did-resolution/v1",
                    "didDocument": {
                        "@context": ["https://www.w3.org/ns/did/v1"],
                        "id": did,
                        "controller": anchor.controller,
                    },
                    "didDocumentMetadata": {
                        "created": anchor.created,
                    },
                    "didDocumentData": anchor.data,
                    "mdip": anchor.mdip,
                };
            }

            if (doc.didDocumentMetadata && anchor.mdip.prefix) {
                doc.didDocumentMetadata.canonicalId = did;
            }
        }
        catch (error) {
            // console.error(error);
        }

        return doc;
    }

    async resolveDID(
        did?: string,
        options?: ResolveDIDOptions
    ): Promise<MdipDocument> {
        const { atTime, atVersion, confirm = false, verify = false } = options || {};

        if (!did || !isValidDID(did)) {
            throw new InvalidDIDError('bad format')
        }

        const events = await this.db.getEvents(did);

        if (events.length === 0) {
            throw new InvalidDIDError('unknown');
        }

        const anchor = events[0];
        let doc = await this.generateDoc(anchor.operation);

        if (atTime && doc.mdip?.created && new Date(doc.mdip.created) > new Date(atTime)) {
            // TBD What to return if DID was created after specified time?
        }

        const created = doc.didDocumentMetadata?.created;
        const canonicalId = doc.didDocumentMetadata?.canonicalId;
        let version = 1; // initial version is version 1 by definition
        let confirmed = true; // create event is always confirmed by definition

        for (const { time, operation, registry, blockchain } of events) {
            const versionId = await this.generateCID(operation);
            const updated = time;
            let timestamp;

            if (doc.mdip?.registry) {
                let lowerBound;
                let upperBound;

                if (operation.blockid) {
                    const lowerBlock = await this.db.getBlock(doc.mdip.registry, operation.blockid);

                    if (lowerBlock) {
                        lowerBound = {
                            time: lowerBlock.time,
                            timeISO: new Date(lowerBlock.time * 1000).toISOString(),
                            blockid: lowerBlock.hash,
                            height: lowerBlock.height,
                        };
                    }
                }

                if (blockchain) {
                    const upperBlock = await this.db.getBlock(doc.mdip.registry, blockchain.height);

                    if (upperBlock) {
                        upperBound = {
                            time: upperBlock.time,
                            timeISO: new Date(upperBlock.time * 1000).toISOString(),
                            blockid: upperBlock.hash,
                            height: upperBlock.height,
                            txid: blockchain.txid,
                            txidx: blockchain.index,
                            batchid: blockchain.batch,
                            opidx: blockchain.opidx,
                        };
                    }
                }

                if (lowerBound || upperBound) {
                    timestamp = {
                        chain: doc.mdip.registry,
                        opid: versionId,
                        lowerBound,
                        upperBound,
                    };
                }
            }

            if (operation.type === 'create') {
                if (verify) {
                    const valid = await this.verifyCreateOperation(operation);

                    if (!valid) {
                        throw new InvalidOperationError('signature');
                    }
                }

                doc.didDocumentMetadata = {
                    created,
                    canonicalId,
                    versionId,
                    version,
                    confirmed,
                    timestamp,
                }
                continue;
            }

            if (atTime && new Date(time) > new Date(atTime)) {
                break;
            }

            if (atVersion && version === atVersion) {
                break;
            }

            confirmed = confirmed && doc.mdip?.registry === registry;

            if (confirm && !confirmed) {
                break;
            }

            if (verify) {
                const valid = await this.verifyUpdateOperation(operation, doc);

                if (!valid) {
                    throw new InvalidOperationError('signature');
                }

                // TEMP during did:test, operation.previd is optional
                if (operation.previd && operation.previd !== doc.didDocumentMetadata?.versionId) {
                    throw new InvalidOperationError('previd');
                }
            }

            if (operation.type === 'update') {
                version += 1;

                doc = operation.doc || {};
                doc.didDocumentMetadata = {
                    created,
                    updated,
                    canonicalId,
                    versionId,
                    version,
                    confirmed,
                    timestamp,
                }
                continue;
            }

            if (operation.type === 'delete') {
                version += 1;

                doc.didDocument = {};
                doc.didDocumentData = {};
                doc.didDocumentMetadata = {
                    deactivated: true,
                    created,
                    deleted: updated,
                    canonicalId,
                    versionId,
                    version,
                    confirmed,
                    timestamp,
                }
            }
        }

        if (doc.mdip) {
            // Remove deprecated fields
            delete doc.mdip.opid // Replaced by didDocumentMetadata.versionId
            delete doc.mdip.registration // Replaced by didDocumentMetadata.timestamp
        }

        return copyJSON(doc);
    }

    async updateDID(operation: Operation): Promise<boolean> {
        if (!operation.did) {
            throw new InvalidOperationError('missing operation.did')
        }

        const doc = await this.resolveDID(operation.did);
        const updateValid = await this.verifyUpdateOperation(operation, doc);

        if (!updateValid) {
            return false;
        }

        const registry = doc.mdip?.registry;

        // Reject operations with unsupported registries
        if (!registry || !this.supportedRegistries.includes(registry)) {
            throw new InvalidOperationError(`registry ${registry} not supported`);
        }

        await this.db.addEvent(operation.did, {
            registry: 'local',
            time: operation.signature?.signed || '',
            ordinal: [0],
            operation,
            did: operation.did
        });

        await this.queueOperation(registry, operation);

        return true;
    }

    async deleteDID(operation: Operation): Promise<boolean> {
        return this.updateDID(operation)
    }

    async getDIDs(options?: GetDIDOptions): Promise<string[] | MdipDocument[]> {
        let { dids, updatedAfter, updatedBefore, confirm, verify, resolve } = options || {};
        if (!dids) {
            const keys = await this.db.getAllKeys();
            dids = keys.map(key => `${this.didPrefix}:${key}`);
        }

        if (updatedAfter || updatedBefore || resolve) {
            const start = updatedAfter ? new Date(updatedAfter) : null;
            const end = updatedBefore ? new Date(updatedBefore) : null;
            const docList: MdipDocument[] = [];
            const didList: string[] = [];

            for (const did of dids) {
                const doc = await this.resolveDID(did, { confirm, verify });
                const updatedStr = doc.didDocumentMetadata?.updated ?? doc.didDocumentMetadata?.created ?? 0;
                const updated = new Date(updatedStr);

                if (start && updated <= start) {
                    continue;
                }

                if (end && updated >= end) {
                    continue;
                }

                if (resolve) {
                    docList.push(doc);
                } else {
                    didList.push(did);
                }
            }

            if (resolve) {
                return docList;
            }

            return didList;
        }

        return dids;
    }

    async exportDID(did: string): Promise<GatekeeperEvent[]> {
        return this.db.getEvents(did);
    }

    async exportDIDs(dids?: string[]): Promise<GatekeeperEvent[][]> {
        if (!dids) {
            dids = await this.getDIDs() as string[];
        }

        const batch = [];

        for (const did of dids) {
            batch.push(await this.exportDID(did));
        }

        return batch;
    }

    async importDIDs(dids: GatekeeperEvent[][]): Promise<ImportBatchResult> {
        return this.importBatch(dids.flat());
    }

    async removeDIDs(dids: string[]): Promise<boolean> {
        if (!Array.isArray(dids)) {
            throw new InvalidParameterError('dids');
        }

        for (const did of dids) {
            await this.db.deleteEvents(did);
        }

        return true;
    }

    async importEvent(event: GatekeeperEvent): Promise<ImportStatus> {
        try {
            if (!event.did) {
                if (event.operation.did) {
                    event.did = event.operation.did;
                }
                else {
                    event.did = await this.generateDID(event.operation);
                }
            }

            const did = event.did;
            const currentEvents = await this.db.getEvents(did);

            for (const e of currentEvents) {
                if (!e.opid) {
                    e.opid = await this.generateCID(e.operation, true);
                }
            }

            if (!event.opid) {
                event.opid = await this.generateCID(event.operation, true);
            }

            const opMatch = currentEvents.find(item => item.operation.signature?.value === event.operation.signature?.value);

            if (opMatch) {
                const first = currentEvents[0];
                const nativeRegistry = first.operation.mdip?.registry;

                if (opMatch.registry === nativeRegistry) {
                    // If this event is already confirmed on the native registry, no need to update
                    return ImportStatus.MERGED;
                }

                if (event.registry === nativeRegistry) {
                    // If this import is on the native registry, replace the current one
                    const index = currentEvents.indexOf(opMatch);
                    currentEvents[index] = event;
                    await this.db.setEvents(did, currentEvents);
                    return ImportStatus.ADDED;
                }

                return ImportStatus.MERGED;
            }
            else {
                const ok = await this.verifyOperation(event.operation);

                if (!ok) {
                    return ImportStatus.REJECTED;
                }

                if (currentEvents.length === 0) {
                    await this.db.addEvent(did, event);
                    return ImportStatus.ADDED;
                }

                // TEMP during did:test, operation.previd is optional
                if (!event.operation.previd) {
                    await this.db.addEvent(did, event);
                    return ImportStatus.ADDED;
                }

                const idMatch = currentEvents.find(item => item.opid === event.operation.previd);

                if (!idMatch) {
                    return ImportStatus.DEFERRED;
                }

                const index = currentEvents.indexOf(idMatch);

                if (index === currentEvents.length - 1) {
                    await this.db.addEvent(did, event);
                    return ImportStatus.ADDED;
                }

                const first = currentEvents[0];
                const nativeRegistry = first.operation.mdip?.registry;

                if (event.registry === nativeRegistry) {
                    const nextEvent = currentEvents[index + 1];

                    if (nextEvent.registry !== event.registry ||
                        (event.ordinal && nextEvent.ordinal && compareOrdinals(event.ordinal, nextEvent.ordinal) < 0)) {
                        // reorg event, discard the rest of the operation sequence and replace with this event
                        const newSequence = [...currentEvents.slice(0, index + 1), event];
                        await this.db.setEvents(did, newSequence);
                        return ImportStatus.ADDED;
                    }
                }
            }
        }
        catch (error: any) {
            if (error.message === 'Invalid DID: unknown') {
                // Could be an event with a controller DID that hasn't been imported yet
                return ImportStatus.DEFERRED;
            }
        }

        return ImportStatus.REJECTED;
    }

    async importEvents(): Promise<ImportEventsResult> {
        let tempQueue = this.eventsQueue;
        const total = tempQueue.length;
        let event = tempQueue.shift();
        let i = 0;
        let added = 0;
        let merged = 0;
        let rejected = 0;

        this.eventsQueue = [];

        while (event) {
            i += 1;

            const status = await this.importEvent(event);

            if (status === ImportStatus.ADDED) {
                added += 1;
                console.log(`import ${i}/${total}: added event for ${event.did}`);
            }
            else if (status === ImportStatus.MERGED) {
                merged += 1;
                console.log(`import ${i}/${total}: merged event for ${event.did}`);
            }
            else if (status === ImportStatus.REJECTED) {
                rejected += 1;
                console.log(`import ${i}/${total}: rejected event for ${event.did}`);
            }
            else if (status === ImportStatus.DEFERRED) {
                this.eventsQueue.push(event);
                console.log(`import ${i}/${total}: deferred event for ${event.did}`);
            }

            event = tempQueue.shift();
        }

        return { added, merged, rejected };
    }

    async processEvents(): Promise<ProcessEventsResult> {
        if (this.isProcessingEvents) {
            return { busy: true };
        }

        let added = 0;
        let merged = 0;
        let rejected = 0;
        let done = false;

        try {
            this.isProcessingEvents = true;

            while (!done) {
                const response = await this.importEvents();

                added += response.added;
                merged += response.merged;
                rejected += response.rejected;

                done = (response.added === 0 && response.merged === 0);
            }
        }
        catch (error) {
            console.log(error);
            this.eventsQueue = [];
        }
        finally {
            this.isProcessingEvents = false;
        }

        //console.log(JSON.stringify(eventsQueue, null, 4));
        const pending = this.eventsQueue.length;
        const response = { added, merged, rejected, pending };

        console.log(`processEvents: ${JSON.stringify(response)}`);

        return response;
    }

    async verifyEvent(event: GatekeeperEvent): Promise<boolean> {
        if (!event.registry || !event.time || !event.operation) {
            return false;
        }

        const eventTime = new Date(event.time).getTime();

        if (isNaN(eventTime)) {
            return false;
        }

        const operation = event.operation;

        if (JSON.stringify(operation).length > this.maxOpBytes) {
            return false;
        }

        if (!this.verifySignatureFormat(operation.signature)) {
            return false;
        }

        if (operation.type === 'create') {
            if (!operation.created) {
                return false;
            }

            if (!operation.mdip) {
                return false;
            }

            if (!ValidVersions.includes(operation.mdip.version)) {
                return false;
            }

            if (!ValidTypes.includes(operation.mdip.type)) {
                return false;
            }

            if (!ValidRegistries.includes(operation.mdip.registry)) {
                return false;
            }

            // eslint-disable-next-line
            if (operation.mdip.type === 'agent') {
                if (!operation.publicJwk) {
                    return false;
                }
            }

            // eslint-disable-next-line
            if (operation.mdip.type === 'asset') {
                if (operation.controller !== operation.signature?.signer) {
                    return false;
                }
            }
        }
        else if (operation.type === 'update') {
            const doc = operation.doc;

            if (!doc || !doc.didDocument || !doc.didDocumentMetadata || !doc.didDocumentData || !doc.mdip) {
                return false;
            }

            if (!operation.did) {
                return false;
            }
        }
        else if (operation.type === 'delete') {
            if (!operation.did) {
                return false;
            }
        }
        else {
            return false;
        }

        return true;
    }

    async importBatch(batch: GatekeeperEvent[]): Promise<ImportBatchResult> {
        if (!batch || !Array.isArray(batch) || batch.length < 1) {
            throw new InvalidParameterError('batch');
        }

        let queued = 0;
        let rejected = 0;
        let processed = 0;

        for (let i = 0; i < batch.length; i++) {
            const event = batch[i];
            const ok = await this.verifyEvent(event);

            if (ok) {
                const eventKey = `${event.registry}/${event.operation.signature?.hash}`;
                if (!this.eventsSeen[eventKey]) {
                    this.eventsSeen[eventKey] = true;
                    this.eventsQueue.push(event);
                    queued += 1;
                }
                else {
                    processed += 1;
                }
            }
            else {
                rejected += 1;
            }
        }

        return {
            queued,
            processed,
            rejected,
            total: this.eventsQueue.length
        };
    }

    async exportBatch(dids?: string[]): Promise<GatekeeperEvent[]> {
        const allDIDs = await this.exportDIDs(dids);
        const nonlocalDIDs = allDIDs.filter(events => {
            if (events.length > 0) {
                const create = events[0];
                const registry = create.operation?.mdip?.registry;
                return registry && registry !== 'local'
            }
            return false;
        });

        const events = nonlocalDIDs.flat();
        return events.sort((a, b) => new Date(a.operation.signature?.signed ?? 0).getTime() - new Date(b.operation.signature?.signed ?? 0).getTime());
    }

    async getQueue(registry: string): Promise<Operation[]> {
        if (!ValidRegistries.includes(registry)) {
            throw new InvalidParameterError(`registry=${registry}`);
        }

        if (!this.supportedRegistries.includes(registry)) {
            this.supportedRegistries.push(registry);
        }

        return this.db.getQueue(registry);
    }

    async clearQueue(registry: string, events: Operation[]): Promise<boolean> {
        if (!ValidRegistries.includes(registry)) {
            throw new InvalidParameterError(`registry=${registry}`);
        }

        return this.db.clearQueue(registry, events);
    }

    async getBlock(registry: string, block?: BlockId): Promise<BlockInfo | null> {
        if (!ValidRegistries.includes(registry)) {
            throw new InvalidParameterError(`registry=${registry}`);
        }

        return this.db.getBlock(registry, block);
    }

    async addBlock(registry: string, block: BlockInfo): Promise<boolean> {
        if (!ValidRegistries.includes(registry)) {
            throw new InvalidParameterError(`registry=${registry}`);
        }

        return this.db.addBlock(registry, block)
    }

    async addText(text: string): Promise<string> {
        return this.ipfs.addText(text);
    }

    async getText(cid: string): Promise<string | null> {
        return this.ipfs.getText(cid);
    }

    async addData(data: Buffer): Promise<string> {
        return this.ipfs.addData(data);
    }

    async getData(cid: string): Promise<Buffer | null> {
        return this.ipfs.getData(cid);
    }

    async addJSON(json: object): Promise<string> {
        return this.ipfs.addJSON(json);
    }

    async getJSON(cid: string): Promise<object | null> {
        return this.ipfs.getJSON(cid);
    }
}<|MERGE_RESOLUTION|>--- conflicted
+++ resolved
@@ -460,19 +460,11 @@
             throw new InvalidOperationError('signature')
         }
 
-<<<<<<< HEAD
-        const registry = operation.mdip?.registry || 'missing registry';
-
-        // Reject operations with unsupported registries
-        if (!this.supportedRegistries.includes(registry)) {
-            throw new InvalidOperationError(`mdip.registry=${registry}`);
-=======
         const registry = operation.mdip!.registry;
 
         // Reject operations with unsupported registries
         if (!registry || !this.supportedRegistries.includes(registry)) {
             throw new InvalidOperationError(`registry ${registry} not supported`);
->>>>>>> 9f6cfa2e
         }
 
         const did = await this.generateDID(operation);
