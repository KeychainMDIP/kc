--- conflicted
+++ resolved
@@ -3,12 +3,8 @@
 import WalletJson from '@mdip/keymaster/wallet/json';
 import * as cipher from '@mdip/cipher/node';
 
-<<<<<<< HEAD
-const gatekeeper = new Gatekeeper();
+const gatekeeper = new GatekeeperClient();
 const wallet = new WalletJson();
-=======
-const gatekeeper = new GatekeeperClient();
->>>>>>> 9438977b
 
 async function runTest() {
     const expires = new Date();
